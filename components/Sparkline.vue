--- conflicted
+++ resolved
@@ -28,23 +28,16 @@
     const draw = () => {
       if (!canvas.value) return;
       
-<<<<<<< HEAD
-      // Preserve tooltip state if the current chart owns the tooltip
-=======
       // Preserve tooltip state before destroying the previous chart
       let shouldPreserveTooltip = false;
       let tooltipOwnership = null;
       
->>>>>>> ecf4f293
       if (chartInstance) {
         const tooltip = chartInstance.constructor.getSharedTooltip ? chartInstance.constructor.getSharedTooltip() : null;
         if (tooltip && tooltip._owner === chartInstance.chartId) {
           chartInstance.preserveTooltipState();
-<<<<<<< HEAD
-=======
           shouldPreserveTooltip = true;
           tooltipOwnership = chartInstance.chartId; // Store the persistent ID
->>>>>>> ecf4f293
         }
       }
       
@@ -96,18 +89,8 @@
         
         // Schedule tooltip refresh after Vue's DOM updates complete
         setTimeout(() => {
-<<<<<<< HEAD
-          if (chartInstance) {
-            // Always use smart restoration for all charts
-            if (chartInstance.restoreTooltipSmart) {
-              chartInstance.restoreTooltipSmart();
-            } else if (chartInstance.refreshTooltip) {
-              chartInstance.refreshTooltip();
-            }
-=======
           if (chartInstance && chartInstance.restoreTooltipSmart) {
             chartInstance.restoreTooltipSmart();
->>>>>>> ecf4f293
           }
         }, 0);
       }
