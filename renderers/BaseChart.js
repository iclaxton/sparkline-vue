// BaseChart.js
// Base class for all chart types

export class BaseChart {
  // Touch interaction constants
  static TOUCH_OFFSET = 25;        // Offset to clear finger without being excessive
  static TOUCH_SAFETY_BUFFER = 5;  // Small buffer for comfortable viewing
  static TOUCH_TAP_THRESHOLD = 10; // Maximum movement for tap detection
  static TOUCH_TAP_DURATION = 300; // Maximum duration for tap detection
  static TOUCH_TOOLTIP_DELAY = 150; // Delay before hiding tooltip on touch end
  
  // Mouse interaction constants
  static MOUSE_OFFSET = 15;        // Offset for mouse tooltip positioning
  
  constructor(ctx, props) {
    this.ctx = ctx;
    this.canvas = ctx.canvas;
    this.data = props.data;
    this.width = props.width;
    this.height = props.height;
    this.options = { ...this.getDefaults(), ...props.options };
    this.values = this.processValues(this.data);
    this.currentRegion = null;
    this.tooltip = null;
    this.regions = [];
    this.lastMouseEvent = null; // Store last mouse event for tooltip refresh
    
  // State preservation for data updates
  this.preservedState = {
    wasTooltipVisible: false,
    lastRegion: null,
    lastMousePosition: null,
<<<<<<< HEAD
    lastRelativePosition: null // Store position relative to chart
  };
  
  // Unique ID for this chart instance to track tooltip ownership
  this.chartId = 'chart_' + Date.now() + '_' + Math.random().toString(36).substr(2, 9);    this.setupInteractions();
=======
    lastRelativePosition: null, // Store position relative to chart
    wasTouch: false // Store touch state
  };
  
  // Persistent ID for this chart instance to track tooltip ownership across redraws
  this.chartId = this.getPersistentChartId(ctx.canvas);
  
  // Track timers for cleanup
  this.timers = new Set();
  
  this.setupInteractions();
>>>>>>> ecf4f293
  }

  getDefaults() {
    return {
      lineColor: '#00f',
      fillColor: '#cdf',
      spotColor: '#f80',
      minSpotColor: '#f80',
      maxSpotColor: '#f80',
      spotRadius: 1.5,
      lineWidth: 1,
      highlightSpotColor: '#5f5',
      highlightLineColor: '#f22',
      normalRangeMin: undefined,
      normalRangeMax: undefined,
      normalRangeColor: '#ccc',
      drawNormalOnTop: false,
      chartRangeMin: undefined,
      chartRangeMax: undefined,
      defaultPixelsPerValue: 3,
      disableTooltips: false,
      disableHighlight: false,
      disableInteraction: false,
      tooltipPrefix: '',
      tooltipSuffix: '',
      tooltipFormat: '{{value}}',
      tooltipFormatter: null,
      highlightLighten: 1.4,
      topPadding: 3,  // Add top padding for all charts
      bottomPadding: 3  // Add bottom padding for all charts
    };
  }

  // Get or create a persistent chart ID based on the canvas element
  getPersistentChartId(canvas) {
    // Try to get existing ID from canvas data attribute
    if (canvas.dataset.sparklineChartId) {
      return canvas.dataset.sparklineChartId;
    }
    
    // Create new persistent ID and store it on the canvas
    const persistentId = 'chart_' + Date.now() + '_' + Math.random().toString(36).substr(2, 9);
    canvas.dataset.sparklineChartId = persistentId;
    
    return persistentId;
  }

  processValues(data) {
    if (!Array.isArray(data)) return [];
    
    return data.map(val => {
      if (val === null || val === undefined) return null;
      if (Array.isArray(val)) return val; // For x,y pairs
      return parseFloat(val);
    }).filter((val, index, arr) => {
      // Keep nulls but filter out NaN values
      return val === null || !isNaN(val) || Array.isArray(val);
    });
  }

  getMinMax(values = this.values) {
    const nums = values.filter(v => v !== null && !Array.isArray(v));
    if (nums.length === 0) return { min: 0, max: 0 };
    
    return {
      min: Math.min(...nums),
      max: Math.max(...nums)
    };
  }

  // Utility method for color manipulation
  lightenColor(color, factor) {
    if (!color || typeof color !== 'string') return color;
    
    // Handle hex colors
    if (color.startsWith('#')) {
      const hex = color.slice(1);
      const num = parseInt(hex, 16);
      const r = Math.min(255, Math.floor((num >> 16) * factor));
      const g = Math.min(255, Math.floor(((num >> 8) & 0x00FF) * factor));
      const b = Math.min(255, Math.floor((num & 0x0000FF) * factor));
      return `#${((r << 16) | (g << 8) | b).toString(16).padStart(6, '0')}`;
    }
    
    return color;
  }

  // Get effective drawing dimensions accounting for padding
  getDrawingDimensions() {
    return {
      width: this.width,
      height: Math.max(1, this.height - this.options.topPadding - this.options.bottomPadding),
      topOffset: this.options.topPadding,
      bottomOffset: this.options.bottomPadding
    };
  }

  // Abstract method to be implemented by subclasses
  draw() {
    throw new Error('draw() method must be implemented by subclass');
  }

  // Setup mouse interactions
  setupInteractions() {
    if (this.options.disableInteraction) return;

    this.boundHandleMouseMove = this.handleMouseMove.bind(this);
    this.boundHandleMouseLeave = this.handleMouseLeave.bind(this);
    this.boundHandleClick = this.handleClick.bind(this);

    // Mouse events
    this.canvas.addEventListener('mousemove', this.boundHandleMouseMove);
    this.canvas.addEventListener('mouseleave', this.boundHandleMouseLeave);
    this.canvas.addEventListener('click', this.boundHandleClick);
    this.canvas.style.cursor = 'pointer';

    // Register for shared scroll handling (performance optimization)
    BaseChart.registerScrollHandler(this);

<<<<<<< HEAD
=======
    // Register for shared scroll handling (performance optimization)
    BaseChart.registerScrollHandler(this);

>>>>>>> ecf4f293
    // Touch events for mobile support
    this.setupTouchSupport();
  }

  // Setup touch support for mobile devices (only if touch is supported)
  setupTouchSupport() {
    if (this.options.disableInteraction || this.options.disableTooltips) return;
    
    // Only add touch support if the browser supports touch
    if (!('ontouchstart' in window) && !navigator.maxTouchPoints && !navigator.msMaxTouchPoints) {
      return;
    }

    let touchStartTime = 0;
    let touchStartPos = null;

    // Bind touch event handlers
    this.boundHandleTouchStart = (event) => {
      // Only prevent default if the event is cancelable
      if (event.cancelable) {
        event.preventDefault();
      }
      this.isTouch = true;
      touchStartTime = Date.now();
      
      // Touch state tracking for proper event handling
      
      const touch = event.touches[0];
      touchStartPos = { x: touch.clientX, y: touch.clientY };
      
      // Create synthetic mouse event for the chart's mouse handlers
      const syntheticEvent = {
        clientX: touch.clientX,
        clientY: touch.clientY,
        pageX: touch.pageX || (touch.clientX + window.pageXOffset),
        pageY: touch.pageY || (touch.clientY + window.pageYOffset),
        target: this.canvas,
        isTouchEvent: true // Mark as touch event for proper positioning
      };
      
      // Create synthetic mouse event for unified handling
      
      // Use the chart's built-in mouse move handler
      this.handleMouseMove(syntheticEvent);
    };

    this.boundHandleTouchMove = (event) => {
      // Only prevent default if the event is cancelable
      if (event.cancelable) {
        event.preventDefault();
      }
      if (this.isTouch && event.touches.length === 1) {
        const touch = event.touches[0];
        const rect = this.canvas.getBoundingClientRect();
        
        // Check if touch is still within canvas bounds
        if (touch.clientX >= rect.left && touch.clientX <= rect.right &&
            touch.clientY >= rect.top && touch.clientY <= rect.bottom) {
          
          // Create synthetic mouse event
          const syntheticEvent = {
            clientX: touch.clientX,
            clientY: touch.clientY,
            pageX: touch.pageX || (touch.clientX + window.pageXOffset),
            pageY: touch.pageY || (touch.clientY + window.pageYOffset),
            target: this.canvas,
            isTouchEvent: true // Mark as touch event for proper positioning
          };
          
          // Process touch movement with synthetic events
          
          // Use the chart's built-in mouse move handler - this should show tooltips
          this.handleMouseMove(syntheticEvent);
        } else {
          // Touch moved outside canvas - hide tooltip
          this.handleMouseLeave();
        }
      }
    };

    this.boundHandleTouchEnd = (event) => {
      // Only prevent default if the event is cancelable
      if (event.cancelable) {
        event.preventDefault();
      }
      const touchEndTime = Date.now();
      const touchDuration = touchEndTime - touchStartTime;
      
      // If it was a quick touch (tap) and didn't move much, treat it as a click
      if (touchDuration < BaseChart.TOUCH_TAP_DURATION && touchStartPos && event.changedTouches.length > 0) {
        const touch = event.changedTouches[0];
        const moveDistance = Math.sqrt(
          Math.pow(touch.clientX - touchStartPos.x, 2) + 
          Math.pow(touch.clientY - touchStartPos.y, 2)
        );
        
        // If the touch didn't move much (less than threshold), treat as a click
        if (moveDistance < BaseChart.TOUCH_TAP_THRESHOLD) {
          const syntheticClickEvent = {
            clientX: touch.clientX,
            clientY: touch.clientY,
            pageX: touch.pageX || (touch.clientX + window.pageXOffset),
            pageY: touch.pageY || (touch.clientY + window.pageYOffset),
            target: this.canvas,
            isTouchEvent: true // Mark as touch event
          };
          
          // Trigger click handler
          this.handleClick(syntheticClickEvent);
        }
      }
      
      this.isTouch = false;
      touchStartPos = null;
      
      // For touch, keep tooltip visible a bit longer instead of immediately hiding
      // This allows users to see the tooltip before lifting their finger
      const timeoutId = setTimeout(() => {
        if (!this.isTouch) { // Only hide if no new touch started
          this.handleMouseLeave();
        }
        this.timers.delete(timeoutId); // Clean up timer reference
      }, BaseChart.TOUCH_TOOLTIP_DELAY);
      
      // Track the timer for cleanup
      this.timers.add(timeoutId);
    };

    // Add touch event listeners
    this.canvas.addEventListener('touchstart', this.boundHandleTouchStart, { passive: false });
    this.canvas.addEventListener('touchmove', this.boundHandleTouchMove, { passive: false });
    this.canvas.addEventListener('touchend', this.boundHandleTouchEnd, { passive: false });
    this.canvas.addEventListener('touchcancel', this.boundHandleTouchEnd, { passive: false });

    // Store touch state on the chart instance
    this.isTouch = false;
    
    // If this chart is being recreated during an active touch session, restore touch state
    if (this.preservedState.wasTouch) {
      this.isTouch = true;
    }
  }

  // Handle mouse move events
  handleMouseMove(event) {
    if (this.options.disableInteraction) return;

    // Store last mouse event for tooltip refresh capability
    this.lastMouseEvent = event;

<<<<<<< HEAD
=======
    // Store last mouse event for tooltip refresh capability
    this.lastMouseEvent = event;

>>>>>>> ecf4f293
    const rect = this.canvas.getBoundingClientRect();
    const x = event.clientX - rect.left;
    const y = event.clientY - rect.top;

    // Find region for interaction handling
    const region = this.getNearestRegion(x, y);
    
    if (region !== this.currentRegion) {
      const previousRegion = this.currentRegion;
      this.currentRegion = region;
      this.updateTooltip(event, region);
      this.redrawWithHighlight();
      
      // Dispatch region change event
      this.canvas.dispatchEvent(new CustomEvent('sparklineRegionChange', {
        detail: { 
          sparklines: [this],
          region: region,
          previousRegion: previousRegion
        }
      }));
    } else if (region !== null) {
      // Update tooltip position even if same region
      this.updateTooltipPosition(event);
    }
  }

  // Handle mouse leave events
  handleMouseLeave() {
    this.lastMouseEvent = null; // Clear stored mouse event
<<<<<<< HEAD
=======
    this.lastMouseEvent = null; // Clear stored mouse event
>>>>>>> ecf4f293
    if (this.currentRegion !== null) {
      this.currentRegion = null;
      this.hideTooltip();
      this.redrawWithHighlight();
      // Clear preserved state when user intentionally moves mouse away
      this.clearPreservedState();
    }
  }

  // Preserve current tooltip state before data updates
  preserveTooltipState() {
<<<<<<< HEAD
    // Debug logging (remove in production)
    if (process.env.NODE_ENV === 'development') {
      console.log('[preserveTooltipState] Current region:', this.currentRegion);
      console.log('[preserveTooltipState] Last mouse event:', !!this.lastMouseEvent);
      console.log('[preserveTooltipState] Canvas:', !!this.canvas);
    }
    
    this.preservedState.wasTooltipVisible = this.currentRegion !== null;
    this.preservedState.lastRegion = this.currentRegion;
=======
    this.preservedState.wasTooltipVisible = this.currentRegion !== null;
    this.preservedState.lastRegion = this.currentRegion;
    this.preservedState.wasTouch = this.isTouch || false; // Preserve touch state
>>>>>>> ecf4f293
    
    if (this.lastMouseEvent && this.canvas) {
      const rect = this.canvas.getBoundingClientRect();
      
      // Validate canvas has valid dimensions
      if (rect.width <= 0 || rect.height <= 0) {
        return;
      }
      
      this.preservedState.lastMousePosition = {
        clientX: this.lastMouseEvent.clientX,
        clientY: this.lastMouseEvent.clientY,
        pageX: this.lastMouseEvent.pageX,
<<<<<<< HEAD
        pageY: this.lastMouseEvent.pageY
=======
        pageY: this.lastMouseEvent.pageY,
        isTouchEvent: this.lastMouseEvent.isTouchEvent || false // Preserve touch state
>>>>>>> ecf4f293
      };
      
      // Calculate relative position within the chart
      const relativeX = this.lastMouseEvent.clientX - rect.left;
      const relativeY = this.lastMouseEvent.clientY - rect.top;
      
      // Store relative position with bounds checking
      this.preservedState.lastRelativePosition = {
        x: relativeX,
        y: relativeY,
        ratioX: Math.max(0, Math.min(1, relativeX / rect.width)),
        ratioY: Math.max(0, Math.min(1, relativeY / rect.height))
      };
<<<<<<< HEAD
    }
  }

  // Restore tooltip state after data updates
  restoreTooltipState() {
    if (!this.preservedState.wasTooltipVisible || 
        !this.preservedState.lastRelativePosition || 
        !this.canvas) {
      return false;
    }

    try {
      // Get current canvas position
      const rect = this.canvas.getBoundingClientRect();
      
      // Validate canvas has valid dimensions
      if (rect.width <= 0 || rect.height <= 0) {
        return false;
      }
      
      // Recreate mouse position from preserved ratios
      const x = this.preservedState.lastRelativePosition.ratioX * rect.width;
      const y = this.preservedState.lastRelativePosition.ratioY * rect.height;
      
      // Validate coordinates are within bounds
      if (x < 0 || x > rect.width || y < 0 || y > rect.height) {
        return false;
      }
      
      // Find the region at the preserved relative position
      const region = this.getNearestRegion(x, y);
      
      if (region !== null) {
        // Calculate page coordinates with scroll offset
        const scrollX = window.pageXOffset || document.documentElement.scrollLeft || 0;
        const scrollY = window.pageYOffset || document.documentElement.scrollTop || 0;
        
        // Reconstruct mouse event for tooltip positioning
        const syntheticEvent = {
          clientX: rect.left + x,
          clientY: rect.top + y,
          pageX: rect.left + x + scrollX,
          pageY: rect.top + y + scrollY,
          target: this.canvas
        };
        
        this.lastMouseEvent = syntheticEvent;
        this.currentRegion = region;
        this.updateTooltip(syntheticEvent, region);
        this.redrawWithHighlight();
        
        return true;
      }
    } catch (error) {
      console.warn('Error restoring tooltip state:', error);
    }
    
    return false;
  }

  // Refresh tooltip after Vue updates (maintains state)
  refreshTooltip() {
    if (this.currentRegion !== null && this.lastMouseEvent) {
      // Re-trigger tooltip display with stored mouse event
      this.updateTooltip(this.lastMouseEvent, this.currentRegion);
      return true;
    } else {
      // Try to restore from preserved state
      return this.restoreTooltipState();
    }
  }

  // Smart tooltip restoration for charts with new data
  restoreTooltipForStreaming() {
    return this.restoreTooltipSmart();
  }

  // Smart tooltip restoration - finds closest data point after chart updates
  restoreTooltipSmart() {
    // Debug logging (remove in production)
    if (process.env.NODE_ENV === 'development') {
      console.log('[restoreTooltipSmart] Preserved state:', this.preservedState);
      console.log('[restoreTooltipSmart] Canvas:', !!this.canvas);
    }
    
    if (!this.preservedState.wasTooltipVisible) {
      if (process.env.NODE_ENV === 'development') {
        console.log('[restoreTooltipSmart] No tooltip was visible to restore');
      }
      return false;
    }
    
    if (!this.preservedState.lastRelativePosition) {
      if (process.env.NODE_ENV === 'development') {
        console.log('[restoreTooltipSmart] No relative position saved');
      }
      return false;
    }
    
    if (!this.canvas) {
      if (process.env.NODE_ENV === 'development') {
        console.log('[restoreTooltipSmart] No canvas available');
      }
      return false;
    }

    try {
      // Get current canvas position
      const rect = this.canvas.getBoundingClientRect();
      
      // Validate canvas has valid dimensions
      if (rect.width <= 0 || rect.height <= 0) {
        return false;
      }
      
      // Recreate mouse position from preserved ratios
      const x = this.preservedState.lastRelativePosition.ratioX * rect.width;
      const y = this.preservedState.lastRelativePosition.ratioY * rect.height;
      
      // Validate coordinates are within bounds
      if (x < 0 || x > rect.width || y < 0 || y > rect.height) {
        return false;
      }
      
      // For streaming charts, find the closest available region (more forgiving)
      let region = this.getNearestRegion(x, y);
      
      // If no exact region found, try to find the closest region by x-coordinate
      if (region === null && this.values && this.values.length > 0) {
        // Calculate which data point index the x-coordinate corresponds to
        const dataPointWidth = rect.width / this.values.length;
        const estimatedIndex = Math.round(x / dataPointWidth);
        
        // Clamp to valid range
        region = Math.max(0, Math.min(this.values.length - 1, estimatedIndex));
        
        // Verify this region actually has data
        if (this.values[region] === null || this.values[region] === undefined) {
          // Find nearest valid data point
          for (let offset = 1; offset < this.values.length; offset++) {
            const leftIndex = region - offset;
            const rightIndex = region + offset;
            
            if (leftIndex >= 0 && this.values[leftIndex] !== null && this.values[leftIndex] !== undefined) {
              region = leftIndex;
              break;
            }
            
            if (rightIndex < this.values.length && this.values[rightIndex] !== null && this.values[rightIndex] !== undefined) {
              region = rightIndex;
              break;
            }
          }
        }
      }
      
      if (region !== null && region >= 0 && region < this.values.length) {
        // Calculate page coordinates with scroll offset
        const scrollX = window.pageXOffset || document.documentElement.scrollLeft || 0;
        const scrollY = window.pageYOffset || document.documentElement.scrollTop || 0;
        
        // Reconstruct mouse event for tooltip positioning
        const syntheticEvent = {
          clientX: rect.left + x,
          clientY: rect.top + y,
          pageX: rect.left + x + scrollX,
          pageY: rect.top + y + scrollY,
          target: this.canvas
        };
        
        this.lastMouseEvent = syntheticEvent;
        this.currentRegion = region;
        
        // Claim tooltip ownership immediately before updating
        const tooltip = BaseChart.getSharedTooltip();
        if (tooltip) {
          tooltip._owner = this.chartId;
        }
        
        this.updateTooltip(syntheticEvent, region);
        
        // Just draw the highlight without redrawing the chart
        // The chart should have been freshly drawn before this restoration
        if (!this.options.disableHighlight) {
          this.drawHighlight(region);
        }
        
        return true;
      }
    } catch (error) {
      console.warn('Error restoring tooltip state:', error);
=======
>>>>>>> ecf4f293
    }
    
    return false;
  }

  // Clear preserved tooltip state (call when tooltip is intentionally hidden)
  clearPreservedState() {
    this.preservedState.wasTooltipVisible = false;
    this.preservedState.lastRegion = null;
    this.preservedState.lastMousePosition = null;
    this.preservedState.lastRelativePosition = null;
  }

  // Restore tooltip state after data updates
  restoreTooltipState() {
    if (!this.preservedState.wasTooltipVisible || 
        !this.preservedState.lastRelativePosition || 
        !this.canvas) {
      return false;
    }

    try {
      // Get current canvas position
      const rect = this.canvas.getBoundingClientRect();
      
      // Validate canvas has valid dimensions
      if (rect.width <= 0 || rect.height <= 0) {
        return false;
      }
      
      // Recreate mouse position from preserved ratios
      const x = this.preservedState.lastRelativePosition.ratioX * rect.width;
      const y = this.preservedState.lastRelativePosition.ratioY * rect.height;
      
      // Validate coordinates are within bounds
      if (x < 0 || x > rect.width || y < 0 || y > rect.height) {
        return false;
      }
      
      // Find the region at the preserved relative position
      const region = this.getNearestRegion(x, y);
      
      if (region !== null) {
        // Calculate page coordinates with scroll offset
        const scrollX = window.pageXOffset || document.documentElement.scrollLeft || 0;
        const scrollY = window.pageYOffset || document.documentElement.scrollTop || 0;
        
        // Reconstruct mouse event for tooltip positioning
        const syntheticEvent = {
          clientX: rect.left + x,
          clientY: rect.top + y,
          pageX: rect.left + x + scrollX,
          pageY: rect.top + y + scrollY,
          target: this.canvas,
          isTouchEvent: this.preservedState.lastMousePosition?.isTouchEvent || false // Restore touch state
        };
        
        this.lastMouseEvent = syntheticEvent;
        this.currentRegion = region;
        
        // Restore touch state if it was preserved
        if (this.preservedState.wasTouch) {
          this.isTouch = true;
        }
        
        this.updateTooltip(syntheticEvent, region);
        this.redrawWithHighlight();
        
        return true;
      }
    } catch (error) {
      console.warn('Error restoring tooltip state:', error);
    }
    
    return false;
  }

  // Refresh tooltip after Vue updates (maintains state)
  refreshTooltip() {
    if (this.currentRegion !== null && this.lastMouseEvent) {
      // Re-trigger tooltip display with stored mouse event
      this.updateTooltip(this.lastMouseEvent, this.currentRegion);
      return true;
    } else {
      // Try to restore from preserved state
      return this.restoreTooltipState();
    }
  }

  // Smart tooltip restoration - finds closest data point after chart updates
  restoreTooltipSmart() {
    if (!this.preservedState.wasTooltipVisible) {
      return false;
    }
    
    if (!this.preservedState.lastRelativePosition) {
      return false;
    }
    
    if (!this.canvas) {
      return false;
    }

    try {
      // Get current canvas position
      const rect = this.canvas.getBoundingClientRect();
      
      // Validate canvas has valid dimensions
      if (rect.width <= 0 || rect.height <= 0) {
        return false;
      }
      
      // Recreate mouse position from preserved ratios
      const x = this.preservedState.lastRelativePosition.ratioX * rect.width;
      const y = this.preservedState.lastRelativePosition.ratioY * rect.height;
      
      // Validate coordinates are within bounds
      if (x < 0 || x > rect.width || y < 0 || y > rect.height) {
        return false;
      }
      
      // For charts with preserved data, find the closest available region (more forgiving)
      let region = this.getNearestRegion(x, y);
      
      // If no exact region found, try to find the closest region by x-coordinate
      if (region === null && this.values && this.values.length > 0) {
        // Calculate which data point index the x-coordinate corresponds to
        const dataPointWidth = rect.width / this.values.length;
        const estimatedIndex = Math.round(x / dataPointWidth);
        
        // Clamp to valid range
        region = Math.max(0, Math.min(this.values.length - 1, estimatedIndex));
        
        // Verify this region actually has data
        if (this.values[region] === null || this.values[region] === undefined) {
          // Find nearest valid data point
          for (let offset = 1; offset < this.values.length; offset++) {
            const leftIndex = region - offset;
            const rightIndex = region + offset;
            
            if (leftIndex >= 0 && this.values[leftIndex] !== null && this.values[leftIndex] !== undefined) {
              region = leftIndex;
              break;
            }
            
            if (rightIndex < this.values.length && this.values[rightIndex] !== null && this.values[rightIndex] !== undefined) {
              region = rightIndex;
              break;
            }
          }
        }
      }
      
      if (region !== null && region >= 0 && region < this.values.length) {
        // Calculate page coordinates with scroll offset
        const scrollX = window.pageXOffset || document.documentElement.scrollLeft || 0;
        const scrollY = window.pageYOffset || document.documentElement.scrollTop || 0;
        
        // Reconstruct mouse event for tooltip positioning
        const syntheticEvent = {
          clientX: rect.left + x,
          clientY: rect.top + y,
          pageX: rect.left + x + scrollX,
          pageY: rect.top + y + scrollY,
          target: this.canvas,
          isTouchEvent: this.preservedState.lastMousePosition?.isTouchEvent || false // Restore touch state
        };
        
        this.lastMouseEvent = syntheticEvent;
        this.currentRegion = region;
        
        // Restore touch state if it was preserved
        if (this.preservedState.wasTouch) {
          this.isTouch = true;
        }
        
        // Claim tooltip ownership immediately before updating
        const tooltip = BaseChart.getSharedTooltip();
        if (tooltip) {
          tooltip._owner = this.chartId;
        }
        
        this.updateTooltip(syntheticEvent, region);
        
        // Just draw the highlight without redrawing the chart
        // The chart should have been freshly drawn before this restoration
        if (!this.options.disableHighlight) {
          this.drawHighlight(region);
        }
        
        return true;
      }
    } catch (error) {
      console.warn('Error restoring tooltip state:', error);
    }
    
    return false;
  }

  // Clear preserved tooltip state (call when tooltip is intentionally hidden)
  clearPreservedState() {
    this.preservedState.wasTooltipVisible = false;
    this.preservedState.lastRegion = null;
    this.preservedState.lastMousePosition = null;
    this.preservedState.lastRelativePosition = null;
    this.preservedState.wasTouch = false; // Clear touch state
  }

  // Handle click events
  handleClick(event) {
    const rect = this.canvas.getBoundingClientRect();
    const x = event.clientX - rect.left;
    const y = event.clientY - rect.top;
    const region = this.getRegionAtPoint(x, y);
    
    if (region !== null) {
      // Dispatch click event with jQuery Sparkline compatible format
      this.canvas.dispatchEvent(new CustomEvent('sparklineClick', {
        detail: { 
          sparklines: [this],
          region: region,
          value: this.getValueFromRegion(region)
        }
      }));
    }
  }

  // Get region at specific point - to be implemented by subclasses
  getRegionAtPoint(x, y) {
    return null;
  }

  // Get nearest region to mouse cursor - to be implemented by subclasses  
  getNearestRegion(x, y) {
    // Default fallback to original behavior
    return this.getRegionAtPoint(x, y);
  }

  // Get tooltip content - can be overridden for multi-value tooltips
  getTooltipContent(region) {
    // Default implementation returns null, but we can enhance single-value tooltips with colors
    // Subclasses can override this to return { items: [...] } for multi-value tooltips
    
    // For single-value tooltips, try to get color information
    const color = this.getRegionColor(region);
    
    if (color && typeof region === 'number' && region >= 0 && region < this.values.length) {
      const value = this.values[region];
      const formattedValue = this.formatTooltipValue(value, region);
      const fullLabel = `${this.options.tooltipPrefix}${formattedValue}${this.options.tooltipSuffix}`;
      
      return {
        items: [{
          label: fullLabel,
          color: color
        }]
      };
    }
    
    return null; // Use default single-value tooltip without color
  }

  // Get the color for a specific region - can be overridden by subclasses
  getRegionColor(region) {
    // Default implementation - subclasses should override this
    return null;
  }



  // Get or create shared tooltip element (Vue-safe version)
  static getSharedTooltip() {
    if (!BaseChart.sharedTooltip || !document.body.contains(BaseChart.sharedTooltip)) {
      BaseChart.sharedTooltip = document.createElement('div');
      BaseChart.sharedTooltip.className = 'sparkline-tooltip';
      BaseChart.sharedTooltip.style.cssText = `
        position: absolute;
        background: rgba(0,0,0,0.8);
        color: white;
        padding: 8px 12px;
        border-radius: 4px;
        font-size: 11px;
        font-family: Arial, sans-serif;
        pointer-events: none;
        z-index: 1000;
        display: none;
        line-height: 1.4;
        white-space: pre-line;
        box-shadow: 0 2px 4px rgba(0,0,0,0.2);
        max-width: 200px;
      `;
<<<<<<< HEAD
      
      // Add to document.body (outside Vue's control) instead of any container
      document.body.appendChild(BaseChart.sharedTooltip);
      
=======
      
      // Add to document.body (outside Vue's control) instead of any container
      document.body.appendChild(BaseChart.sharedTooltip);
      
>>>>>>> ecf4f293
      // Initialize tooltip ownership tracking
      BaseChart.sharedTooltip._owner = null;
    }
    return BaseChart.sharedTooltip;
<<<<<<< HEAD
  }

  // Shared scroll handler system (performance optimization)
  static scrollCharts = new Set();
  static scrollHandlerAttached = false;

  static registerScrollHandler(chart) {
    BaseChart.scrollCharts.add(chart);
    
    if (!BaseChart.scrollHandlerAttached) {
      window.addEventListener('scroll', BaseChart.handleGlobalScroll, { passive: true });
      BaseChart.scrollHandlerAttached = true;
    }
  }

  static unregisterScrollHandler(chart) {
    BaseChart.scrollCharts.delete(chart);
    
    if (BaseChart.scrollCharts.size === 0 && BaseChart.scrollHandlerAttached) {
      window.removeEventListener('scroll', BaseChart.handleGlobalScroll);
      BaseChart.scrollHandlerAttached = false;
    }
  }

  static handleGlobalScroll() {
    // Only update charts that have active tooltips
    BaseChart.scrollCharts.forEach(chart => {
      // Safety check: ensure chart still has valid canvas and state
      if (chart && chart.canvas && chart.currentRegion !== null && chart.lastMouseEvent) {
        try {
          chart.updateTooltipPosition(chart.lastMouseEvent);
        } catch (error) {
          // If chart is in invalid state, remove it from scroll tracking
          console.warn('Removing invalid chart from scroll tracking:', error);
          BaseChart.scrollCharts.delete(chart);
        }
      }
    });
  }

  // Create tooltip element (simple version)
  createTooltip() {
    this.tooltip = BaseChart.getSharedTooltip();
    return this.tooltip;
  }

  // Update tooltip (simple version)
  updateTooltip(event, region) {
    if (this.options.disableTooltips || region === null) {
      this.hideTooltip();
      return;
    }

    const tooltip = BaseChart.getSharedTooltip();
    if (!tooltip) return;

    // Claim ownership of the tooltip
    tooltip._owner = this.chartId;

    // Get tooltip content
    const tooltipContent = this.getTooltipContent(region);
    
    if (tooltipContent && typeof tooltipContent === 'object' && tooltipContent.items) {
      // Multi-value tooltip with color spots - use innerHTML for better performance
      let html = '';
      tooltipContent.items.forEach(item => {
        html += `<div style="display: flex; align-items: center; margin: 2px 0; gap: 6px;">`;
        
        if (item.color) {
          html += `<div style="width: 8px; height: 8px; background: ${item.color}; border-radius: 50%; flex-shrink: 0;"></div>`;
        }
        
        html += `<span>${this.escapeHtml(item.label || '')}</span>`;
        html += `</div>`;
      });
      tooltip.innerHTML = html;
    } else {
      // Single value tooltip
      const value = this.values[region];
      const formattedValue = this.formatTooltipValue(value, region);
      const content = `${this.options.tooltipPrefix}${formattedValue}${this.options.tooltipSuffix}`;
      tooltip.textContent = content;
    }

    // Show tooltip
    tooltip.style.display = 'block';
    
    // Use the improved positioning method
    this.updateTooltipPosition(event);
  }

  // Update tooltip position
  updateTooltipPosition(event) {
    const tooltip = BaseChart.getSharedTooltip();
    if (!tooltip || tooltip.style.display === 'none' || !event) return;
    
    try {
      // Use pageX/pageY or calculate from clientX/clientY + scroll offset
      const scrollX = window.pageXOffset || document.documentElement.scrollLeft || 0;
      const scrollY = window.pageYOffset || document.documentElement.scrollTop || 0;
      
      const x = (event.pageX || event.clientX + scrollX) + 10;
      const y = (event.pageY || event.clientY + scrollY) - 10;
      
      // Ensure coordinates are valid numbers
      if (isNaN(x) || isNaN(y)) return;
      
      tooltip.style.left = Math.max(0, x) + 'px';
      tooltip.style.top = Math.max(0, y) + 'px';
    } catch (error) {
      console.warn('Error updating tooltip position:', error);
=======
  }

  // Shared scroll handler system (performance optimization)
  static scrollCharts = new Set();
  static scrollHandlerAttached = false;

  static registerScrollHandler(chart) {
    BaseChart.scrollCharts.add(chart);
    
    if (!BaseChart.scrollHandlerAttached) {
      window.addEventListener('scroll', BaseChart.handleGlobalScroll, { passive: true });
      BaseChart.scrollHandlerAttached = true;
    }
  }

  static unregisterScrollHandler(chart) {
    BaseChart.scrollCharts.delete(chart);
    
    if (BaseChart.scrollCharts.size === 0 && BaseChart.scrollHandlerAttached) {
      window.removeEventListener('scroll', BaseChart.handleGlobalScroll);
      BaseChart.scrollHandlerAttached = false;
    }
  }

  static handleGlobalScroll() {
    // Only update charts that have active tooltips
    BaseChart.scrollCharts.forEach(chart => {
      // Safety check: ensure chart still has valid canvas and state
      if (chart && chart.canvas && chart.currentRegion !== null && chart.lastMouseEvent) {
        try {
          chart.updateTooltipPosition(chart.lastMouseEvent);
        } catch (error) {
          // If chart is in invalid state, remove it from scroll tracking
          console.warn('Removing invalid chart from scroll tracking:', error);
          BaseChart.scrollCharts.delete(chart);
        }
      }
    });
  }

  // Create tooltip element (simple version)
  createTooltip() {
    this.tooltip = BaseChart.getSharedTooltip();
    return this.tooltip;


  // Get or create shared tooltip element (Vue-safe version)
  static getSharedTooltip() {
    if (!BaseChart.sharedTooltip || !document.body.contains(BaseChart.sharedTooltip)) {
      BaseChart.sharedTooltip = document.createElement('div');
      BaseChart.sharedTooltip.className = 'sparkline-tooltip';
      BaseChart.sharedTooltip.style.cssText = `
        position: absolute;
        background: rgba(0,0,0,0.8);
        color: white;
        padding: 8px 12px;
        border-radius: 4px;
        font-size: 11px;
        font-family: Arial, sans-serif;
        pointer-events: none;
        z-index: 1000;
        display: none;
        line-height: 1.4;
        white-space: pre-line;
        box-shadow: 0 2px 4px rgba(0,0,0,0.2);
        max-width: 200px;
      `;
      
      // Add to document.body (outside Vue's control) instead of any container
      document.body.appendChild(BaseChart.sharedTooltip);
      
      // Initialize tooltip ownership tracking
      BaseChart.sharedTooltip._owner = null;
>>>>>>> ecf4f293
    }
  }

<<<<<<< HEAD
=======
  // Shared scroll handler system (performance optimization)
  static scrollCharts = new Set();
  static scrollHandlerAttached = false;

  static registerScrollHandler(chart) {
    BaseChart.scrollCharts.add(chart);
    
    if (!BaseChart.scrollHandlerAttached) {
      window.addEventListener('scroll', BaseChart.handleGlobalScroll, { passive: true });
      BaseChart.scrollHandlerAttached = true;
    }
  }

  static unregisterScrollHandler(chart) {
    BaseChart.scrollCharts.delete(chart);
    
    if (BaseChart.scrollCharts.size === 0 && BaseChart.scrollHandlerAttached) {
      window.removeEventListener('scroll', BaseChart.handleGlobalScroll);
      BaseChart.scrollHandlerAttached = false;
    }
  }

  static handleGlobalScroll() {
    // Only update charts that have active tooltips
    BaseChart.scrollCharts.forEach(chart => {
      // Safety check: ensure chart still has valid canvas and state
      if (chart && chart.canvas && chart.currentRegion !== null && chart.lastMouseEvent) {
        try {
          chart.updateTooltipPosition(chart.lastMouseEvent);
        } catch (error) {
          // If chart is in invalid state, remove it from scroll tracking
          console.warn('Removing invalid chart from scroll tracking:', error);
          BaseChart.scrollCharts.delete(chart);
        }
      }
    });
  }

  // Create tooltip element (simple version)
  createTooltip() {
    this.tooltip = BaseChart.getSharedTooltip();
    return this.tooltip;
  }

  // Update tooltip (simple version)
  // Update tooltip (simple version)
  updateTooltip(event, region) {
    if (this.options.disableTooltips || region === null) {
      this.hideTooltip();
      return;
    }

    const tooltip = BaseChart.getSharedTooltip();
    if (!tooltip) return;

    // Claim ownership of the tooltip
    tooltip._owner = this.chartId;

    // Get tooltip content
    const tooltipContent = this.getTooltipContent(region);
    
    if (tooltipContent && typeof tooltipContent === 'object' && tooltipContent.items) {
      // Multi-value tooltip with color spots - use innerHTML for better performance
      let html = '';
      // Multi-value tooltip with color spots - use innerHTML for better performance
      let html = '';
      tooltipContent.items.forEach(item => {
        html += `<div style="display: flex; align-items: center; margin: 2px 0; gap: 6px;">`;
        html += `<div style="display: flex; align-items: center; margin: 2px 0; gap: 6px;">`;
        
        if (item.color) {
          html += `<div style="width: 8px; height: 8px; background: ${item.color}; border-radius: 50%; flex-shrink: 0;"></div>`;
          html += `<div style="width: 8px; height: 8px; background: ${item.color}; border-radius: 50%; flex-shrink: 0;"></div>`;
        }
        
        html += `<span>${this.escapeHtml(item.label || '')}</span>`;
        html += `</div>`;
        html += `<span>${this.escapeHtml(item.label || '')}</span>`;
        html += `</div>`;
      });
      tooltip.innerHTML = html;
      tooltip.innerHTML = html;
    } else {
      // Single value tooltip
      // Single value tooltip
      const value = this.values[region];
      const formattedValue = this.formatTooltipValue(value, region);
      const content = `${this.options.tooltipPrefix}${formattedValue}${this.options.tooltipSuffix}`;
      tooltip.textContent = content;
    }

    // Show tooltip
    tooltip.style.display = 'block';
    
    // Use the improved positioning method
    this.updateTooltipPosition(event);
  }

  // Update tooltip position
  updateTooltipPosition(event) {
    const tooltip = BaseChart.getSharedTooltip();
    if (!tooltip || tooltip.style.display === 'none' || !event) return;
    
    try {
      // Check if this is actually a touch event (simpler detection)
      const isActualTouch = event.isTouchEvent || false;
      
      let left, top;
      
      if (isActualTouch) {
        // Get tooltip dimensions for better positioning
        const tooltipRect = tooltip.getBoundingClientRect();
        const tooltipWidth = tooltipRect.width || 100; // fallback width
        const tooltipHeight = tooltipRect.height || 30; // fallback height
        
        // Reasonable touch offset - configurable constants
        const touchOffset = BaseChart.TOUCH_OFFSET;
        const safetyBuffer = BaseChart.TOUCH_SAFETY_BUFFER;
        
        // For touch devices: position tooltip offset by reasonable touch distance
        const pageX = event.pageX || (event.clientX + (window.pageXOffset || document.documentElement.scrollLeft || 0));
        const pageY = event.pageY || (event.clientY + (window.pageYOffset || document.documentElement.scrollTop || 0));
        
        // Primary position: left and above finger (more reasonable offset)
        left = pageX - (tooltipWidth + touchOffset);
        top = pageY - (tooltipHeight + touchOffset);
        
        // Prevent tooltip from going off the left edge
        if (left < 10) {
          // Fallback to right side: smaller offset
          left = pageX + touchOffset + safetyBuffer;
        }
        
        // Prevent tooltip from going above viewport
        if (top < 10) {
          // Fallback to below finger: smaller offset
          top = pageY + touchOffset + safetyBuffer;
        }
      } else {
        // For mouse: simple positioning with basic edge detection
        const scrollX = window.pageXOffset || document.documentElement.scrollLeft || 0;
        const scrollY = window.pageYOffset || document.documentElement.scrollTop || 0;
        
        const pageX = event.pageX || (event.clientX + scrollX);
        const pageY = event.pageY || (event.clientY + scrollY);
        
        // Get tooltip dimensions for edge detection
        let tooltipRect = tooltip.getBoundingClientRect();
        let tooltipWidth = tooltipRect.width || 150; // fallback width
        let tooltipHeight = tooltipRect.height || 40; // fallback height
        
        // For multi-line tooltips (like box plots), ensure we have proper dimensions
        if (tooltipRect.width === 0 || tooltipRect.height === 0) {
          // Force a reflow to get accurate dimensions
          tooltip.style.visibility = 'hidden';
          tooltip.style.display = 'block';
          const forcedRect = tooltip.getBoundingClientRect();
          tooltip.style.visibility = 'visible';
          
          if (forcedRect.width > 0 && forcedRect.height > 0) {
            tooltipWidth = forcedRect.width;
            tooltipHeight = forcedRect.height;
          }
        }
        
        // Get viewport dimensions
        const viewportWidth = window.innerWidth;
        const viewportHeight = window.innerHeight;
        
        // Use overridable method for position calculation
        const position = this.calculateTooltipPosition(pageX, pageY, tooltipWidth, tooltipHeight, viewportWidth, viewportHeight);
        left = position.left;
        top = position.top;
      }
      
      // Ensure coordinates are valid numbers
      if (isNaN(left) || isNaN(top)) return;
      
      tooltip.style.left = left + 'px';
      tooltip.style.top = top + 'px';
    } catch (error) {
      console.warn('Error updating tooltip position:', error);
    }
  }

  // Default tooltip positioning logic - can be overridden by chart types
  calculateTooltipPosition(pageX, pageY, tooltipWidth, tooltipHeight, viewportWidth, viewportHeight) {
    // Default position: bottom-left corner of tooltip northeast of cursor
    let left = pageX + BaseChart.MOUSE_OFFSET;
    let top = pageY - (tooltipHeight + BaseChart.MOUSE_OFFSET);
    
    // Check if tooltip would go off the right edge
    if (left + tooltipWidth > viewportWidth - 10) {
      // Flip to northwest: bottom-right corner of tooltip northwest of cursor
      left = pageX - (tooltipWidth + BaseChart.MOUSE_OFFSET);
    }
    
    // Check if tooltip would go off the top edge
    if (top < 10) {
      // Move below cursor: top-left corner southeast of cursor
      top = pageY + BaseChart.MOUSE_OFFSET;
    }
    
    // Final boundary checks
    left = Math.max(10, left);
    top = Math.max(10, top);
    
    return { left, top };
  }

  // Hide tooltip (simple version)
>>>>>>> ecf4f293
  // Hide tooltip (simple version)
  hideTooltip() {
    const tooltip = BaseChart.getSharedTooltip();
    if (!tooltip) return;
    
    // Only hide the tooltip if this chart owns it or if no one owns it
    if (!tooltip._owner || tooltip._owner === this.chartId) {
      tooltip.style.display = 'none';
      tooltip._owner = null;
<<<<<<< HEAD
=======
    const tooltip = BaseChart.getSharedTooltip();
    if (!tooltip) return;
    
    // Only hide the tooltip if this chart owns it or if no one owns it
    if (!tooltip._owner || tooltip._owner === this.chartId) {
      tooltip.style.display = 'none';
      tooltip._owner = null;
>>>>>>> ecf4f293
    }
  }

  // Format tooltip value
  formatTooltipValue(value, region) {
    if (value === null) return 'null';
    
    // Check if custom formatter function is provided
    if (this.options.tooltipFormatter && typeof this.options.tooltipFormatter === 'function') {
      try {
        const result = this.options.tooltipFormatter(value, region, this);
        // Security: Ensure only strings are returned, no HTML/scripts allowed
        return this.sanitizeTooltipContent(result);
      } catch (error) {
        console.warn('Custom tooltip formatter error:', error);
        return this.getDefaultTooltipFormat(value, region);
      }
    }
    
    // For box charts, always use the default format regardless of tooltipFormat option
    if (this.options.type === 'box') {
      return this.getDefaultTooltipFormat(value, region);
    }
    
    // Check if custom format string is provided
    if (this.options.tooltipFormat && typeof this.options.tooltipFormat === 'string') {
      return this.formatTooltipString(this.options.tooltipFormat, value, region);
    }
    
    // Default formatting based on chart type
    return this.getDefaultTooltipFormat(value, region);
  }

  // Format tooltip using template string
  formatTooltipString(format, value, region) {
    const data = this.getTooltipData(value, region);
    
    return format.replace(/\{\{(\w+)(?:\.(\d+))?\}\}/g, (match, key, precision) => {
      let val = data[key];
      if (val === undefined) return match;
      
      if (typeof val === 'number' && precision !== undefined) {
        val = val.toFixed(parseInt(precision));
      }
      
      return val;
    });
  }

  // Get data object for tooltip templating
  getTooltipData(value, region) {
    return {
      value: value,
      index: region,
      x: this.xvalues ? this.xvalues[region] : region,
      y: value
    };
  }

  // Default tooltip format - can be overridden by subclasses
  getDefaultTooltipFormat(value, region) {
    return typeof value === 'number' ? value.toFixed(2) : value.toString();
  }

  // Sanitize tooltip content to prevent XSS - only allow plain text strings
  sanitizeTooltipContent(content) {
    // Convert to string and strip any HTML/script content
    const str = String(content);
    
    // Remove any HTML tags, script content, and event handlers
    return str
      .replace(/<[^>]*>/g, '') // Remove HTML tags
      .replace(/javascript:/gi, '') // Remove javascript: protocols
      .replace(/on\w+\s*=/gi, '') // Remove event handlers like onclick=
      .replace(/&lt;script.*?&gt;.*?&lt;\/script&gt;/gi, '') // Remove encoded scripts
      .trim()
      .substring(0, 500); // Limit length to prevent excessive tooltips
  }

  // Escape HTML for safe innerHTML usage
  escapeHtml(text) {
    const div = document.createElement('div');
    div.textContent = text;
    return div.innerHTML;
  }

<<<<<<< HEAD
=======
  // Escape HTML for safe innerHTML usage
  escapeHtml(text) {
    const div = document.createElement('div');
    div.textContent = text;
    return div.innerHTML;
  }

>>>>>>> ecf4f293
  // Redraw with highlight
  redrawWithHighlight() {
    // Ensure we have a clean canvas
    this.ctx.save();
<<<<<<< HEAD
    this.ctx.clearRect(0, 0, this.width, this.height);
    
    // Redraw the chart completely
    this.draw();
    
    // Add highlight if needed
    if (this.currentRegion !== null && !this.options.disableHighlight) {
      this.drawHighlight(this.currentRegion);
=======
    
    try {
      this.ctx.clearRect(0, 0, this.width, this.height);
      
      // Redraw the chart completely
      this.draw();
      
      // Add highlight if needed
      if (this.currentRegion !== null && !this.options.disableHighlight) {
        this.drawHighlight(this.currentRegion);
      }
    } finally {
      // Always restore context state, even if exception occurs
      this.ctx.restore();
>>>>>>> ecf4f293
    }
    
    this.ctx.restore();
  }

  // Draw highlight - to be implemented by subclasses
  drawHighlight(region) {
    // Default implementation - can be overridden
  }

  // Get current region fields (jQuery Sparkline compatible)
  getCurrentRegionFields() {
    if (this.currentRegion === null) return null;
    
    return this.getRegionFields(this.currentRegion);
  }

  // Get region fields for a specific region (to be overridden by subclasses)
  getRegionFields(region) {
    if (typeof region === 'number') {
      // Standard numeric region
      return {
        isNull: this.values[region] === null,
        value: this.values[region],
        index: region,
        x: region,
        y: this.values[region]
      };
    }
    
    // For bullet charts and other complex regions, return the region object itself
    if (typeof region === 'object' && region !== null) {
      return {
        isNull: region.value === null,
        value: region.value,
        index: region.index,
        fieldkey: region.fieldkey,
        ...region
      };
    }
    
    return null;
  }

  // Helper method to get value from region
  getValueFromRegion(region) {
    if (typeof region === 'number') {
      return this.values[region];
    }
    if (typeof region === 'object' && region !== null) {
      return region.value;
    }
    return null;
  }

  // Cleanup method
  destroy() {
    // Add defensive null check for canvas
    if (!this.canvas) return;
    
<<<<<<< HEAD
    // For streaming charts, preserve tooltip state and transfer ownership temporarily
    const tooltip = BaseChart.getSharedTooltip();
    let shouldPreserveForStreaming = false;
    
    if (tooltip && tooltip._owner === this.chartId && this.preservedState.wasTooltipVisible) {
      this.preserveTooltipState();
      shouldPreserveForStreaming = true;
      
      // Clear ownership temporarily to prevent hiding during destruction
      tooltip._owner = null;
    }
    
    // Hide any active tooltip (but only if we own it)
    this.hideTooltip();
    
=======
    // Clear all pending timers to prevent memory leaks
    this.timers.forEach(timerId => {
      clearTimeout(timerId);
    });
    this.timers.clear();
    
    // For charts with preserved tooltip state, maintain tooltip ownership temporarily
    const tooltip = BaseChart.getSharedTooltip();
    let preservedTooltipOwnership = false;
    
    if (tooltip && tooltip._owner === this.chartId && this.preservedState.wasTooltipVisible) {
      this.preserveTooltipState();
      preservedTooltipOwnership = true;
      
      // Don't clear ownership here - let the new chart instance with the same persistent ID claim it
      // This maintains continuity across redraws
    } else {
      // Hide any active tooltip (but only if we own it)
      this.hideTooltip();
    }
    
>>>>>>> ecf4f293
    // Remove mouse event listeners to prevent memory leaks
    if (this.boundHandleMouseMove) {
      this.canvas.removeEventListener('mousemove', this.boundHandleMouseMove);
    }
    if (this.boundHandleMouseLeave) {
      this.canvas.removeEventListener('mouseleave', this.boundHandleMouseLeave);
    }
    if (this.boundHandleClick) {
      this.canvas.removeEventListener('click', this.boundHandleClick);
    }
    
    // Unregister from shared scroll handler
    BaseChart.unregisterScrollHandler(this);
    
<<<<<<< HEAD
=======
    // Unregister from shared scroll handler
    BaseChart.unregisterScrollHandler(this);
    
>>>>>>> ecf4f293
    // Remove touch event listeners (only if they were added)
    if (this.boundHandleTouchStart) {
      this.canvas.removeEventListener('touchstart', this.boundHandleTouchStart);
    }
    if (this.boundHandleTouchMove) {
      this.canvas.removeEventListener('touchmove', this.boundHandleTouchMove);
    }
    if (this.boundHandleTouchEnd) {
      this.canvas.removeEventListener('touchend', this.boundHandleTouchEnd);
      this.canvas.removeEventListener('touchcancel', this.boundHandleTouchEnd);
    }
    
    // Reset canvas cursor
    this.canvas.style.cursor = 'default';
    
    // Reset touch state for consistency
    this.isTouch = false;
    
    // Clear stored mouse event and preserved state
    this.lastMouseEvent = null;
    this.clearPreservedState();
<<<<<<< HEAD
=======
    // Clear stored mouse event and preserved state
    this.lastMouseEvent = null;
    this.clearPreservedState();
>>>>>>> ecf4f293
  }

  // Reinitialize for object pooling (performance optimization)
  reinitialize(ctx, props) {
    // Update core properties
    this.ctx = ctx;
    this.canvas = ctx.canvas;
    this.data = props.data;
    this.width = props.width;
    this.height = props.height;
    this.options = { ...this.getDefaults(), ...props.options };
    this.values = this.processValues(this.data);
    
    // Reset state
    this.currentRegion = null;
    this.regions = [];
    
    // Reinitialize interactions
    this.setupInteractions();
  }

  // Reset chart state for object pooling (lightweight cleanup)
  reset() {
    // Add defensive null check for canvas
    if (!this.canvas) return;
    
    // Remove mouse event listeners but keep the object
    if (this.boundHandleMouseMove) {
      this.canvas.removeEventListener('mousemove', this.boundHandleMouseMove);
    }
    if (this.boundHandleMouseLeave) {
      this.canvas.removeEventListener('mouseleave', this.boundHandleMouseLeave);
    }
    if (this.boundHandleClick) {
      this.canvas.removeEventListener('click', this.boundHandleClick);
    }
    
    // Remove touch event listeners (only if they were added)
    if (this.boundHandleTouchStart) {
      this.canvas.removeEventListener('touchstart', this.boundHandleTouchStart);
    }
    if (this.boundHandleTouchMove) {
      this.canvas.removeEventListener('touchmove', this.boundHandleTouchMove);
    }
    if (this.boundHandleTouchEnd) {
      this.canvas.removeEventListener('touchend', this.boundHandleTouchEnd);
      this.canvas.removeEventListener('touchcancel', this.boundHandleTouchEnd);
    }
    
    // Reset state but keep the object structure
    this.currentRegion = null;
    this.regions = [];
    this.isTouch = false;
    
    // Clear any pending timers
    this.timers.forEach(timerId => {
      clearTimeout(timerId);
    });
    this.timers.clear();
    
    // Reset canvas cursor
    if (this.canvas) {
      this.canvas.style.cursor = 'default';
    }
    
    // Hide tooltip but don't remove it (for shared tooltip optimization)
    if (this.tooltip) {
      this.tooltip.style.display = 'none';
    }
  }

  // Static method to clean up persistent chart ID from canvas (call when canvas is being removed)
  static cleanupCanvasChartId(canvas) {
    if (canvas && canvas.dataset) {
      delete canvas.dataset.sparklineChartId;
    }
  }

  // Static method to clean up shared tooltip (call this when disposing of all charts)
  static cleanupSharedTooltip() {
    if (BaseChart.sharedTooltip && BaseChart.sharedTooltip.parentNode) {
      BaseChart.sharedTooltip.parentNode.removeChild(BaseChart.sharedTooltip);
      BaseChart.sharedTooltip = null;
    }
  }

<<<<<<< HEAD
=======
  // Static method to transfer tooltip ownership (useful during chart recreation)
  static transferTooltipOwnership(fromChartId, toChartId) {
    const tooltip = BaseChart.getSharedTooltip();
    if (tooltip && tooltip._owner === fromChartId) {
      tooltip._owner = toChartId;
      return true;
    }
    return false;
  }

>>>>>>> ecf4f293
  // Static method to refresh all active tooltips (useful after Vue updates)
  static refreshAllTooltips() {
    BaseChart.scrollCharts.forEach(chart => {
      if (chart && chart.currentRegion !== null && chart.refreshTooltip) {
        chart.refreshTooltip();
      }
    });
  }
}

// Initialize shared tooltip property
BaseChart.sharedTooltip = null;

// Auto-cleanup shared tooltip on page unload
if (typeof window !== 'undefined') {
<<<<<<< HEAD
  window.addEventListener('beforeunload', () => {
    BaseChart.cleanupSharedTooltip();
  });
=======
  const beforeUnloadHandler = () => {
    BaseChart.cleanupSharedTooltip();
  };
  
  window.addEventListener('beforeunload', beforeUnloadHandler);
  
  // Provide cleanup method for SPA environments
  BaseChart.cleanupGlobalListeners = () => {
    window.removeEventListener('beforeunload', beforeUnloadHandler);
  };
>>>>>>> ecf4f293
}<|MERGE_RESOLUTION|>--- conflicted
+++ resolved
@@ -30,13 +30,6 @@
     wasTooltipVisible: false,
     lastRegion: null,
     lastMousePosition: null,
-<<<<<<< HEAD
-    lastRelativePosition: null // Store position relative to chart
-  };
-  
-  // Unique ID for this chart instance to track tooltip ownership
-  this.chartId = 'chart_' + Date.now() + '_' + Math.random().toString(36).substr(2, 9);    this.setupInteractions();
-=======
     lastRelativePosition: null, // Store position relative to chart
     wasTouch: false // Store touch state
   };
@@ -48,7 +41,6 @@
   this.timers = new Set();
   
   this.setupInteractions();
->>>>>>> ecf4f293
   }
 
   getDefaults() {
@@ -168,12 +160,9 @@
     // Register for shared scroll handling (performance optimization)
     BaseChart.registerScrollHandler(this);
 
-<<<<<<< HEAD
-=======
     // Register for shared scroll handling (performance optimization)
     BaseChart.registerScrollHandler(this);
 
->>>>>>> ecf4f293
     // Touch events for mobile support
     this.setupTouchSupport();
   }
@@ -324,12 +313,9 @@
     // Store last mouse event for tooltip refresh capability
     this.lastMouseEvent = event;
 
-<<<<<<< HEAD
-=======
     // Store last mouse event for tooltip refresh capability
     this.lastMouseEvent = event;
 
->>>>>>> ecf4f293
     const rect = this.canvas.getBoundingClientRect();
     const x = event.clientX - rect.left;
     const y = event.clientY - rect.top;
@@ -360,10 +346,7 @@
   // Handle mouse leave events
   handleMouseLeave() {
     this.lastMouseEvent = null; // Clear stored mouse event
-<<<<<<< HEAD
-=======
     this.lastMouseEvent = null; // Clear stored mouse event
->>>>>>> ecf4f293
     if (this.currentRegion !== null) {
       this.currentRegion = null;
       this.hideTooltip();
@@ -375,21 +358,9 @@
 
   // Preserve current tooltip state before data updates
   preserveTooltipState() {
-<<<<<<< HEAD
-    // Debug logging (remove in production)
-    if (process.env.NODE_ENV === 'development') {
-      console.log('[preserveTooltipState] Current region:', this.currentRegion);
-      console.log('[preserveTooltipState] Last mouse event:', !!this.lastMouseEvent);
-      console.log('[preserveTooltipState] Canvas:', !!this.canvas);
-    }
-    
-    this.preservedState.wasTooltipVisible = this.currentRegion !== null;
-    this.preservedState.lastRegion = this.currentRegion;
-=======
     this.preservedState.wasTooltipVisible = this.currentRegion !== null;
     this.preservedState.lastRegion = this.currentRegion;
     this.preservedState.wasTouch = this.isTouch || false; // Preserve touch state
->>>>>>> ecf4f293
     
     if (this.lastMouseEvent && this.canvas) {
       const rect = this.canvas.getBoundingClientRect();
@@ -403,12 +374,8 @@
         clientX: this.lastMouseEvent.clientX,
         clientY: this.lastMouseEvent.clientY,
         pageX: this.lastMouseEvent.pageX,
-<<<<<<< HEAD
-        pageY: this.lastMouseEvent.pageY
-=======
         pageY: this.lastMouseEvent.pageY,
         isTouchEvent: this.lastMouseEvent.isTouchEvent || false // Preserve touch state
->>>>>>> ecf4f293
       };
       
       // Calculate relative position within the chart
@@ -422,211 +389,7 @@
         ratioX: Math.max(0, Math.min(1, relativeX / rect.width)),
         ratioY: Math.max(0, Math.min(1, relativeY / rect.height))
       };
-<<<<<<< HEAD
-    }
-  }
-
-  // Restore tooltip state after data updates
-  restoreTooltipState() {
-    if (!this.preservedState.wasTooltipVisible || 
-        !this.preservedState.lastRelativePosition || 
-        !this.canvas) {
-      return false;
-    }
-
-    try {
-      // Get current canvas position
-      const rect = this.canvas.getBoundingClientRect();
-      
-      // Validate canvas has valid dimensions
-      if (rect.width <= 0 || rect.height <= 0) {
-        return false;
-      }
-      
-      // Recreate mouse position from preserved ratios
-      const x = this.preservedState.lastRelativePosition.ratioX * rect.width;
-      const y = this.preservedState.lastRelativePosition.ratioY * rect.height;
-      
-      // Validate coordinates are within bounds
-      if (x < 0 || x > rect.width || y < 0 || y > rect.height) {
-        return false;
-      }
-      
-      // Find the region at the preserved relative position
-      const region = this.getNearestRegion(x, y);
-      
-      if (region !== null) {
-        // Calculate page coordinates with scroll offset
-        const scrollX = window.pageXOffset || document.documentElement.scrollLeft || 0;
-        const scrollY = window.pageYOffset || document.documentElement.scrollTop || 0;
-        
-        // Reconstruct mouse event for tooltip positioning
-        const syntheticEvent = {
-          clientX: rect.left + x,
-          clientY: rect.top + y,
-          pageX: rect.left + x + scrollX,
-          pageY: rect.top + y + scrollY,
-          target: this.canvas
-        };
-        
-        this.lastMouseEvent = syntheticEvent;
-        this.currentRegion = region;
-        this.updateTooltip(syntheticEvent, region);
-        this.redrawWithHighlight();
-        
-        return true;
-      }
-    } catch (error) {
-      console.warn('Error restoring tooltip state:', error);
-    }
-    
-    return false;
-  }
-
-  // Refresh tooltip after Vue updates (maintains state)
-  refreshTooltip() {
-    if (this.currentRegion !== null && this.lastMouseEvent) {
-      // Re-trigger tooltip display with stored mouse event
-      this.updateTooltip(this.lastMouseEvent, this.currentRegion);
-      return true;
-    } else {
-      // Try to restore from preserved state
-      return this.restoreTooltipState();
-    }
-  }
-
-  // Smart tooltip restoration for charts with new data
-  restoreTooltipForStreaming() {
-    return this.restoreTooltipSmart();
-  }
-
-  // Smart tooltip restoration - finds closest data point after chart updates
-  restoreTooltipSmart() {
-    // Debug logging (remove in production)
-    if (process.env.NODE_ENV === 'development') {
-      console.log('[restoreTooltipSmart] Preserved state:', this.preservedState);
-      console.log('[restoreTooltipSmart] Canvas:', !!this.canvas);
-    }
-    
-    if (!this.preservedState.wasTooltipVisible) {
-      if (process.env.NODE_ENV === 'development') {
-        console.log('[restoreTooltipSmart] No tooltip was visible to restore');
-      }
-      return false;
-    }
-    
-    if (!this.preservedState.lastRelativePosition) {
-      if (process.env.NODE_ENV === 'development') {
-        console.log('[restoreTooltipSmart] No relative position saved');
-      }
-      return false;
-    }
-    
-    if (!this.canvas) {
-      if (process.env.NODE_ENV === 'development') {
-        console.log('[restoreTooltipSmart] No canvas available');
-      }
-      return false;
-    }
-
-    try {
-      // Get current canvas position
-      const rect = this.canvas.getBoundingClientRect();
-      
-      // Validate canvas has valid dimensions
-      if (rect.width <= 0 || rect.height <= 0) {
-        return false;
-      }
-      
-      // Recreate mouse position from preserved ratios
-      const x = this.preservedState.lastRelativePosition.ratioX * rect.width;
-      const y = this.preservedState.lastRelativePosition.ratioY * rect.height;
-      
-      // Validate coordinates are within bounds
-      if (x < 0 || x > rect.width || y < 0 || y > rect.height) {
-        return false;
-      }
-      
-      // For streaming charts, find the closest available region (more forgiving)
-      let region = this.getNearestRegion(x, y);
-      
-      // If no exact region found, try to find the closest region by x-coordinate
-      if (region === null && this.values && this.values.length > 0) {
-        // Calculate which data point index the x-coordinate corresponds to
-        const dataPointWidth = rect.width / this.values.length;
-        const estimatedIndex = Math.round(x / dataPointWidth);
-        
-        // Clamp to valid range
-        region = Math.max(0, Math.min(this.values.length - 1, estimatedIndex));
-        
-        // Verify this region actually has data
-        if (this.values[region] === null || this.values[region] === undefined) {
-          // Find nearest valid data point
-          for (let offset = 1; offset < this.values.length; offset++) {
-            const leftIndex = region - offset;
-            const rightIndex = region + offset;
-            
-            if (leftIndex >= 0 && this.values[leftIndex] !== null && this.values[leftIndex] !== undefined) {
-              region = leftIndex;
-              break;
-            }
-            
-            if (rightIndex < this.values.length && this.values[rightIndex] !== null && this.values[rightIndex] !== undefined) {
-              region = rightIndex;
-              break;
-            }
-          }
-        }
-      }
-      
-      if (region !== null && region >= 0 && region < this.values.length) {
-        // Calculate page coordinates with scroll offset
-        const scrollX = window.pageXOffset || document.documentElement.scrollLeft || 0;
-        const scrollY = window.pageYOffset || document.documentElement.scrollTop || 0;
-        
-        // Reconstruct mouse event for tooltip positioning
-        const syntheticEvent = {
-          clientX: rect.left + x,
-          clientY: rect.top + y,
-          pageX: rect.left + x + scrollX,
-          pageY: rect.top + y + scrollY,
-          target: this.canvas
-        };
-        
-        this.lastMouseEvent = syntheticEvent;
-        this.currentRegion = region;
-        
-        // Claim tooltip ownership immediately before updating
-        const tooltip = BaseChart.getSharedTooltip();
-        if (tooltip) {
-          tooltip._owner = this.chartId;
-        }
-        
-        this.updateTooltip(syntheticEvent, region);
-        
-        // Just draw the highlight without redrawing the chart
-        // The chart should have been freshly drawn before this restoration
-        if (!this.options.disableHighlight) {
-          this.drawHighlight(region);
-        }
-        
-        return true;
-      }
-    } catch (error) {
-      console.warn('Error restoring tooltip state:', error);
-=======
->>>>>>> ecf4f293
-    }
-    
-    return false;
-  }
-
-  // Clear preserved tooltip state (call when tooltip is intentionally hidden)
-  clearPreservedState() {
-    this.preservedState.wasTooltipVisible = false;
-    this.preservedState.lastRegion = null;
-    this.preservedState.lastMousePosition = null;
-    this.preservedState.lastRelativePosition = null;
+    }
   }
 
   // Restore tooltip state after data updates
@@ -907,134 +670,14 @@
         box-shadow: 0 2px 4px rgba(0,0,0,0.2);
         max-width: 200px;
       `;
-<<<<<<< HEAD
       
       // Add to document.body (outside Vue's control) instead of any container
       document.body.appendChild(BaseChart.sharedTooltip);
       
-=======
-      
-      // Add to document.body (outside Vue's control) instead of any container
-      document.body.appendChild(BaseChart.sharedTooltip);
-      
->>>>>>> ecf4f293
       // Initialize tooltip ownership tracking
       BaseChart.sharedTooltip._owner = null;
     }
     return BaseChart.sharedTooltip;
-<<<<<<< HEAD
-  }
-
-  // Shared scroll handler system (performance optimization)
-  static scrollCharts = new Set();
-  static scrollHandlerAttached = false;
-
-  static registerScrollHandler(chart) {
-    BaseChart.scrollCharts.add(chart);
-    
-    if (!BaseChart.scrollHandlerAttached) {
-      window.addEventListener('scroll', BaseChart.handleGlobalScroll, { passive: true });
-      BaseChart.scrollHandlerAttached = true;
-    }
-  }
-
-  static unregisterScrollHandler(chart) {
-    BaseChart.scrollCharts.delete(chart);
-    
-    if (BaseChart.scrollCharts.size === 0 && BaseChart.scrollHandlerAttached) {
-      window.removeEventListener('scroll', BaseChart.handleGlobalScroll);
-      BaseChart.scrollHandlerAttached = false;
-    }
-  }
-
-  static handleGlobalScroll() {
-    // Only update charts that have active tooltips
-    BaseChart.scrollCharts.forEach(chart => {
-      // Safety check: ensure chart still has valid canvas and state
-      if (chart && chart.canvas && chart.currentRegion !== null && chart.lastMouseEvent) {
-        try {
-          chart.updateTooltipPosition(chart.lastMouseEvent);
-        } catch (error) {
-          // If chart is in invalid state, remove it from scroll tracking
-          console.warn('Removing invalid chart from scroll tracking:', error);
-          BaseChart.scrollCharts.delete(chart);
-        }
-      }
-    });
-  }
-
-  // Create tooltip element (simple version)
-  createTooltip() {
-    this.tooltip = BaseChart.getSharedTooltip();
-    return this.tooltip;
-  }
-
-  // Update tooltip (simple version)
-  updateTooltip(event, region) {
-    if (this.options.disableTooltips || region === null) {
-      this.hideTooltip();
-      return;
-    }
-
-    const tooltip = BaseChart.getSharedTooltip();
-    if (!tooltip) return;
-
-    // Claim ownership of the tooltip
-    tooltip._owner = this.chartId;
-
-    // Get tooltip content
-    const tooltipContent = this.getTooltipContent(region);
-    
-    if (tooltipContent && typeof tooltipContent === 'object' && tooltipContent.items) {
-      // Multi-value tooltip with color spots - use innerHTML for better performance
-      let html = '';
-      tooltipContent.items.forEach(item => {
-        html += `<div style="display: flex; align-items: center; margin: 2px 0; gap: 6px;">`;
-        
-        if (item.color) {
-          html += `<div style="width: 8px; height: 8px; background: ${item.color}; border-radius: 50%; flex-shrink: 0;"></div>`;
-        }
-        
-        html += `<span>${this.escapeHtml(item.label || '')}</span>`;
-        html += `</div>`;
-      });
-      tooltip.innerHTML = html;
-    } else {
-      // Single value tooltip
-      const value = this.values[region];
-      const formattedValue = this.formatTooltipValue(value, region);
-      const content = `${this.options.tooltipPrefix}${formattedValue}${this.options.tooltipSuffix}`;
-      tooltip.textContent = content;
-    }
-
-    // Show tooltip
-    tooltip.style.display = 'block';
-    
-    // Use the improved positioning method
-    this.updateTooltipPosition(event);
-  }
-
-  // Update tooltip position
-  updateTooltipPosition(event) {
-    const tooltip = BaseChart.getSharedTooltip();
-    if (!tooltip || tooltip.style.display === 'none' || !event) return;
-    
-    try {
-      // Use pageX/pageY or calculate from clientX/clientY + scroll offset
-      const scrollX = window.pageXOffset || document.documentElement.scrollLeft || 0;
-      const scrollY = window.pageYOffset || document.documentElement.scrollTop || 0;
-      
-      const x = (event.pageX || event.clientX + scrollX) + 10;
-      const y = (event.pageY || event.clientY + scrollY) - 10;
-      
-      // Ensure coordinates are valid numbers
-      if (isNaN(x) || isNaN(y)) return;
-      
-      tooltip.style.left = Math.max(0, x) + 'px';
-      tooltip.style.top = Math.max(0, y) + 'px';
-    } catch (error) {
-      console.warn('Error updating tooltip position:', error);
-=======
   }
 
   // Shared scroll handler system (performance optimization)
@@ -1108,12 +751,10 @@
       
       // Initialize tooltip ownership tracking
       BaseChart.sharedTooltip._owner = null;
->>>>>>> ecf4f293
-    }
-  }
-
-<<<<<<< HEAD
-=======
+    }
+    return BaseChart.sharedTooltip;
+  }
+
   // Shared scroll handler system (performance optimization)
   static scrollCharts = new Set();
   static scrollHandlerAttached = false;
@@ -1325,7 +966,6 @@
   }
 
   // Hide tooltip (simple version)
->>>>>>> ecf4f293
   // Hide tooltip (simple version)
   hideTooltip() {
     const tooltip = BaseChart.getSharedTooltip();
@@ -1335,8 +975,6 @@
     if (!tooltip._owner || tooltip._owner === this.chartId) {
       tooltip.style.display = 'none';
       tooltip._owner = null;
-<<<<<<< HEAD
-=======
     const tooltip = BaseChart.getSharedTooltip();
     if (!tooltip) return;
     
@@ -1344,7 +982,6 @@
     if (!tooltip._owner || tooltip._owner === this.chartId) {
       tooltip.style.display = 'none';
       tooltip._owner = null;
->>>>>>> ecf4f293
     }
   }
 
@@ -1431,8 +1068,6 @@
     return div.innerHTML;
   }
 
-<<<<<<< HEAD
-=======
   // Escape HTML for safe innerHTML usage
   escapeHtml(text) {
     const div = document.createElement('div');
@@ -1440,21 +1075,10 @@
     return div.innerHTML;
   }
 
->>>>>>> ecf4f293
   // Redraw with highlight
   redrawWithHighlight() {
     // Ensure we have a clean canvas
     this.ctx.save();
-<<<<<<< HEAD
-    this.ctx.clearRect(0, 0, this.width, this.height);
-    
-    // Redraw the chart completely
-    this.draw();
-    
-    // Add highlight if needed
-    if (this.currentRegion !== null && !this.options.disableHighlight) {
-      this.drawHighlight(this.currentRegion);
-=======
     
     try {
       this.ctx.clearRect(0, 0, this.width, this.height);
@@ -1469,7 +1093,6 @@
     } finally {
       // Always restore context state, even if exception occurs
       this.ctx.restore();
->>>>>>> ecf4f293
     }
     
     this.ctx.restore();
@@ -1530,23 +1153,6 @@
     // Add defensive null check for canvas
     if (!this.canvas) return;
     
-<<<<<<< HEAD
-    // For streaming charts, preserve tooltip state and transfer ownership temporarily
-    const tooltip = BaseChart.getSharedTooltip();
-    let shouldPreserveForStreaming = false;
-    
-    if (tooltip && tooltip._owner === this.chartId && this.preservedState.wasTooltipVisible) {
-      this.preserveTooltipState();
-      shouldPreserveForStreaming = true;
-      
-      // Clear ownership temporarily to prevent hiding during destruction
-      tooltip._owner = null;
-    }
-    
-    // Hide any active tooltip (but only if we own it)
-    this.hideTooltip();
-    
-=======
     // Clear all pending timers to prevent memory leaks
     this.timers.forEach(timerId => {
       clearTimeout(timerId);
@@ -1568,7 +1174,6 @@
       this.hideTooltip();
     }
     
->>>>>>> ecf4f293
     // Remove mouse event listeners to prevent memory leaks
     if (this.boundHandleMouseMove) {
       this.canvas.removeEventListener('mousemove', this.boundHandleMouseMove);
@@ -1583,12 +1188,9 @@
     // Unregister from shared scroll handler
     BaseChart.unregisterScrollHandler(this);
     
-<<<<<<< HEAD
-=======
     // Unregister from shared scroll handler
     BaseChart.unregisterScrollHandler(this);
     
->>>>>>> ecf4f293
     // Remove touch event listeners (only if they were added)
     if (this.boundHandleTouchStart) {
       this.canvas.removeEventListener('touchstart', this.boundHandleTouchStart);
@@ -1610,12 +1212,9 @@
     // Clear stored mouse event and preserved state
     this.lastMouseEvent = null;
     this.clearPreservedState();
-<<<<<<< HEAD
-=======
     // Clear stored mouse event and preserved state
     this.lastMouseEvent = null;
     this.clearPreservedState();
->>>>>>> ecf4f293
   }
 
   // Reinitialize for object pooling (performance optimization)
@@ -1702,8 +1301,6 @@
     }
   }
 
-<<<<<<< HEAD
-=======
   // Static method to transfer tooltip ownership (useful during chart recreation)
   static transferTooltipOwnership(fromChartId, toChartId) {
     const tooltip = BaseChart.getSharedTooltip();
@@ -1714,7 +1311,6 @@
     return false;
   }
 
->>>>>>> ecf4f293
   // Static method to refresh all active tooltips (useful after Vue updates)
   static refreshAllTooltips() {
     BaseChart.scrollCharts.forEach(chart => {
@@ -1730,11 +1326,6 @@
 
 // Auto-cleanup shared tooltip on page unload
 if (typeof window !== 'undefined') {
-<<<<<<< HEAD
-  window.addEventListener('beforeunload', () => {
-    BaseChart.cleanupSharedTooltip();
-  });
-=======
   const beforeUnloadHandler = () => {
     BaseChart.cleanupSharedTooltip();
   };
@@ -1745,5 +1336,4 @@
   BaseChart.cleanupGlobalListeners = () => {
     window.removeEventListener('beforeunload', beforeUnloadHandler);
   };
->>>>>>> ecf4f293
 }